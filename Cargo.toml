--- conflicted
+++ resolved
@@ -77,23 +77,12 @@
 bytes = "1"
 cached = "0.44.0"
 cairo-felt = "0.9.1"
-<<<<<<< HEAD
-cairo-lang-casm = "2.7.1"
-cairo-lang-runner = "2.7.1"
-cairo-lang-sierra = "=2.7.1"
-cairo-lang-sierra-to-casm = "2.7.1"
-cairo-lang-starknet-classes = "2.7.1"
-cairo-lang-utils = "2.7.1"
-# This is a temporary dependency, will be removed once the new version of cairo-native is released to main.
-cairo-native = { git = "https://github.com/lambdaclass/cairo_native", rev = "354ef2b8088785e859a618418c62bfb8c995faff" }
-=======
 cairo-lang-casm = "2.8.0"
 cairo-lang-runner = "2.8.0"
 cairo-lang-sierra = "=2.8.0"
 cairo-lang-sierra-to-casm = "2.8.0"
 cairo-lang-starknet-classes = "2.8.0"
 cairo-lang-utils = "2.8.0"
->>>>>>> 997f1027
 cairo-vm = "=1.0.1"
 camelpaste = "0.1.0"
 chrono = "0.4.26"
