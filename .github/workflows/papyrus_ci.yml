--- conflicted
+++ resolved
@@ -2,16 +2,16 @@
 
 on:
   push:
-    branches: [ main ]
+    branches: [main]
     paths:
-      - '.github/workflows/papyrus_ci.yml'
-      - 'Dockerfile'
-      - 'papyrus_utilities.Dockerfile'
-      - 'Cargo.toml'
-      - 'Cargo.lock'
-      - 'crates/papyrus**/**'
-      - 'crates/sequencing/**'
-      - 'crates/starknet_client/**'
+      - ".github/workflows/papyrus_ci.yml"
+      - "Dockerfile"
+      - "papyrus_utilities.Dockerfile"
+      - "Cargo.toml"
+      - "Cargo.lock"
+      - "crates/papyrus**/**"
+      - "crates/sequencing/**"
+      - "crates/starknet_client/**"
 
   pull_request:
     types:
@@ -21,17 +21,17 @@
       - auto_merge_enabled
       - edited # for when the PR title is edited
     paths:
-      - '.github/workflows/papyrus_ci.yml'
-      - 'Dockerfile'
-      - 'papyrus_utilities.Dockerfile'
-      - 'Cargo.toml'
-      - 'Cargo.lock'
-      - 'crates/papyrus**/**'
-      - 'crates/sequencing/**'
-      - 'crates/starknet_client/**'
+      - ".github/workflows/papyrus_ci.yml"
+      - "Dockerfile"
+      - "papyrus_utilities.Dockerfile"
+      - "Cargo.toml"
+      - "Cargo.lock"
+      - "crates/papyrus**/**"
+      - "crates/sequencing/**"
+      - "crates/starknet_client/**"
 
   merge_group:
-    types: [ checks_requested ]
+    types: [checks_requested]
 
 # On PR events, cancel existing CI runs on this same PR for this workflow.
 concurrency:
@@ -47,13 +47,10 @@
     steps:
       - uses: actions/checkout@v4
       - uses: ./.github/actions/install_rust
-<<<<<<< HEAD
       - uses: Swatinem/rust-cache@v2
       - name: Set up Native Dependencies
         uses: ./.github/actions/setup-native-deps
         id: native-deps
-=======
->>>>>>> 5e2e6db2
       - uses: Noelware/setup-protoc@1.1.0
         with:
           version: ${{env.PROTOC_VERSION}}
@@ -72,13 +69,10 @@
     steps:
       - uses: actions/checkout@v4
       - uses: ./.github/actions/install_rust
-<<<<<<< HEAD
       - uses: Swatinem/rust-cache@v2
       - name: Set up Native Dependencies
         uses: ./.github/actions/setup-native-deps
         id: native-deps
-=======
->>>>>>> 5e2e6db2
       - uses: Noelware/setup-protoc@1.1.0
         with:
           version: ${{env.PROTOC_VERSION}}
@@ -147,40 +141,6 @@
         env:
           SEED: 0
 
-<<<<<<< HEAD
-  codecov:
-    runs-on: starkware-ubuntu-latest-medium
-    steps:
-      - uses: actions/checkout@v4
-      - uses: ./.github/actions/install_rust
-      - name: Set-Up
-        run: |
-          sudo apt-get update
-          sudo apt-get install -y clang llvm libudev-dev
-      - uses: Noelware/setup-protoc@1.1.0
-        with:
-          version: ${{env.PROTOC_VERSION}}
-      - name: Set up Native Dependencies
-        uses: ./.github/actions/setup-native-deps
-        id: native-deps
-      - name: Install cargo-llvm-cov
-        uses: taiki-e/install-action@cargo-llvm-cov
-      - uses: Swatinem/rust-cache@v2
-      - run: npm install -g ganache
-      - name: Coverage
-        run: cargo llvm-cov --codecov -r --output-path codecov.json
-        env:
-          SEED: 0
-      - name: Codecov
-        uses: codecov/codecov-action@v3
-        with:
-          token: ${{ secrets.CODECOV_TOKEN }}
-          verbose: true
-          fail_ci_if_error: true
-          version: "v0.1.15"
-
-=======
->>>>>>> 5e2e6db2
   check-starknet_api-dependency:
     runs-on: starkware-ubuntu-latest-small
     if: github.base_ref == 'main' # this step is only run if the pr is to the main branch
@@ -221,13 +181,10 @@
             target_directory:
               - 'crates/papyrus_storage/src/db/**'
       - uses: ./.github/actions/install_rust
-<<<<<<< HEAD
       - name: Set up Native Dependencies
         uses: ./.github/actions/setup-native-deps
         id: native-deps
       - uses: Swatinem/rust-cache@v2
-=======
->>>>>>> 5e2e6db2
       # repeat this job 32 times. this is a random test for part of the code that may cause a corrupted database.
       - run: for run in {1..32}; do cargo test -r -p papyrus_storage -- --include-ignored common_prefix_compare_with_simple_table_random; done
         if: steps.changes.outputs.target_directory == 'true'