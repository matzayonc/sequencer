--- conflicted
+++ resolved
@@ -51,9 +51,11 @@
       # Enviorment setup.
       - uses: actions/checkout@v4
       - uses: Noelware/setup-protoc@1.1.0
-<<<<<<< HEAD
-      - uses: ./.github/actions/install_rust
-        with:
+      - uses: baptiste0928/cargo-install@v3
+        with:
+          crate: taplo-cli
+          version: "0.9.0"
+          locked: true
           components: clippy
 
       - name: Set up Native Dependencies
@@ -61,13 +63,8 @@
         id: native-deps
 
       - uses: Swatinem/rust-cache@v2
-=======
-      - uses: baptiste0928/cargo-install@v3
->>>>>>> 5e2e6db2
-        with:
-          crate: taplo-cli
-          version: '0.9.0'
-          locked: true
+        with:
+          prefix-key: "v0-rust-ubuntu-20.04"
 
       # Setup pypy and link to the location expected by .cargo/config.toml.
       - uses: actions/setup-python@v5
@@ -81,16 +78,17 @@
 
       # Install rust components.
       - uses: ./.github/actions/install_rust
-<<<<<<< HEAD
-      - name: Set up Native Dependencies
-        uses: ./.github/actions/setup-native-deps
-        id: native-deps
+
+      # Install LLVM and Native Runtime
+      - name: Set up Native Dependencies
+        uses: ./.github/actions/setup-native-deps
+        id: native-deps
+
       - uses: Swatinem/rust-cache@v2
       - uses: Noelware/setup-protoc@1.1.0
         with:
           version: ${{env.PROTOC_VERSION}}
       - run: cargo doc --workspace -r --document-private-items --no-deps
-=======
 
       # Run tests.
       - name: "Run rustfmt and clippy"
@@ -108,20 +106,15 @@
       - name: Run Machete (detect unused dependencies)
         uses: bnjbvr/cargo-machete@main
 
->>>>>>> 5e2e6db2
-
   run-workspace-tests:
     runs-on: starkware-ubuntu-latest-small
     steps:
       - uses: actions/checkout@v4
       - uses: ./.github/actions/install_rust
-<<<<<<< HEAD
       - name: Set up Native Dependencies
         uses: ./.github/actions/setup-native-deps
         id: native-deps
       - uses: Swatinem/rust-cache@v2
-=======
->>>>>>> 5e2e6db2
       - run: cargo test -p workspace_tests
 
   run-tests:
@@ -165,45 +158,6 @@
         env:
           SEED: 0
 
-<<<<<<< HEAD
-  taplo:
-    runs-on: starkware-ubuntu-latest-small
-    steps:
-      - uses: actions/checkout@v4
-      - uses: ./.github/actions/install_rust
-      - uses: Swatinem/rust-cache@v2
-      - uses: baptiste0928/cargo-install@v3
-        with:
-          crate: taplo-cli
-          version: "0.9.0"
-          locked: true
-      - run: scripts/taplo.sh
-
-  machete:
-    runs-on: starkware-ubuntu-latest-small
-    steps:
-      - uses: actions/checkout@v4
-      - name: Run Machete (detect unused dependencies)
-        uses: bnjbvr/cargo-machete@main
-
-  check:
-    runs-on: starkware-ubuntu-latest-small
-    env:
-      RUSTDOCFLAGS: "-D warnings"
-    steps:
-      - uses: actions/checkout@v4
-      - uses: ./.github/actions/install_rust
-      - uses: Swatinem/rust-cache@v2
-      - uses: Noelware/setup-protoc@1.1.0
-        with:
-          version: ${{env.PROTOC_VERSION}}
-      - name: Set up Native Dependencies
-        uses: ./.github/actions/setup-native-deps
-        id: native-deps
-      - run: cargo check --workspace -r --all-features
-
-=======
->>>>>>> 5e2e6db2
   merge-gatekeeper:
     runs-on: starkware-ubuntu-latest-small
     # Restrict permissions of the GITHUB_TOKEN.
