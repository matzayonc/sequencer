--- conflicted
+++ resolved
@@ -12,13 +12,10 @@
 use itertools::chain;
 #[cfg(test)]
 use mockall::automock;
-<<<<<<< HEAD
-use papyrus_storage::header::StarknetVersion;
-=======
 use papyrus_config::converters::{deserialize_optional_map, serialize_optional_map};
 use papyrus_config::dumping::{append_sub_config_name, ser_param, SerializeConfig};
 use papyrus_config::{ParamPath, SerializedParam};
->>>>>>> 299ed9f3
+use papyrus_storage::header::StarknetVersion;
 use papyrus_storage::state::StateStorageReader;
 use papyrus_storage::{StorageError, StorageReader};
 use serde::{Deserialize, Serialize};
@@ -48,7 +45,7 @@
 impl Default for CentralSourceConfig {
     fn default() -> Self {
         CentralSourceConfig {
-            concurrent_requests: 300,
+            concurrent_requests: 10,
             url: String::from("https://alpha-mainnet.starknet.io/"),
             http_headers: None,
             retry_config: RetryConfig {
