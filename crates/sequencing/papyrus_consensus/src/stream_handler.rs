--- conflicted
+++ resolved
@@ -6,11 +6,7 @@
 use futures::StreamExt;
 use papyrus_network::network_manager::BroadcastTopicServer;
 use papyrus_network_types::network_types::{BroadcastedMessageManager, OpaquePeerId};
-<<<<<<< HEAD
-use papyrus_protobuf::consensus::StreamMessage;
-=======
 use papyrus_protobuf::consensus::{StreamMessage, StreamMessageBody};
->>>>>>> 6224870c
 use papyrus_protobuf::converters::ProtobufConversionError;
 use tracing::{instrument, warn};
 
@@ -26,13 +22,8 @@
 
 const CHANNEL_BUFFER_LENGTH: usize = 100;
 
-<<<<<<< HEAD
 fn get_metadata_peer_id(metadata: &BroadcastedMessageManager) -> PeerId {
     metadata.originator_id.clone()
-=======
-fn get_metadata_peer_id(metadata: BroadcastedMessageManager) -> PeerId {
-    metadata.originator_id
->>>>>>> 6224870c
 }
 
 #[derive(Debug, Clone)]
@@ -123,11 +114,7 @@
                 return;
             }
         };
-<<<<<<< HEAD
         let peer_id = get_metadata_peer_id(&metadata);
-=======
-        let _peer_id = get_metadata_peer_id(metadata); // TODO(guyn): use peer_id
->>>>>>> 6224870c
         let stream_id = message.stream_id;
         let key = (peer_id.clone(), stream_id);
         let message_id = message.message_id;
@@ -150,21 +137,6 @@
             data.max_message_id = message_id;
         }
 
-<<<<<<< HEAD
-        if message.fin {
-            data.fin_message_id = Some(message_id);
-            if data.max_message_id > message_id {
-                // TODO(guyn): replace warnings with more graceful error handling
-                warn!(
-                    "Received fin message with id that is smaller than a previous message! \
-                     peer_id: {:?} stream_id: {}, fin_message_id: {}, max_message_id: {}",
-                    peer_id.clone(),
-                    stream_id,
-                    message_id,
-                    data.max_message_id
-                );
-                return;
-=======
         // Check for Fin type message
         match message.message {
             StreamMessageBody::Content(_) => {}
@@ -179,7 +151,6 @@
                     );
                     return;
                 }
->>>>>>> 6224870c
             }
         }
 
